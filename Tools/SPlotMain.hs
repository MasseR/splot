--- conflicted
+++ resolved
@@ -111,8 +111,6 @@
     "" 
     ]
 
-<<<<<<< HEAD
-=======
 showGitVersion = $(do
   v <- qRunIO getRevision
   lift $ case v of
@@ -120,7 +118,6 @@
     Just (hash,True)  -> hash ++ " (with local modifications)"
     Just (hash,False) -> hash)
 
->>>>>>> e1e0df70
 addSeconds d t = utcToLocalTime utc (addUTCTime (fromRational $ toRational d) (localTimeToUTC utc t))
 
 main = do
