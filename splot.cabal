Name: splot
<<<<<<< HEAD
Version: 0.3.4
=======
Version: 0.3.7
>>>>>>> e1e0df70
License: BSD3
License-file: LICENSE
Copyright: Eugene Kirpichov, 2010
Author: Eugene Kirpichov <ekirpichov@gmail.com>
Maintainer: Eugene Kirpichov <ekirpichov@gmail.com>
Synopsis: A tool for visualizing the lifecycle of many concurrent multi-staged processes.
Description: A tool for visualizing the lifecycle of many concurrent multi-staged processes.
  Each process has a name, it starts at a point in time, ends at a point in time, and at some
  points in time it changes colour. See presentation <http://www.slideshare.net/jkff/two-visualization-tools>
  or download <http://jkff.info/presentations/two-visualization-tools.pdf>.
Homepage: http://www.haskell.org/haskellwiki/Splot
Category: Graphics
Cabal-Version: >= 1.6
Build-Type: Simple
Source-repository head
  type: git
  location: git://github.com/jkff/splot

flag splitbase
  description: Choose the new smaller, split-up base package.

executable splot
  if flag(splitbase)
    Build-Depends: base >= 3 && < 5
  else
    Build-Depends: base < 3

  Build-Depends: cairo, bytestring, bytestring-lexing, strptime >= 0.1.7, time, 
                 containers, colour, Chart, mtl, HUnit, template-haskell, vcs-revision
  Other-Modules: Tools.ColorMap Tools.SPlotTest Tools.SPlotTest Tools.StatePlot
  Main-Is: Tools/SPlotMain.hs
  Ghc-Options: -O2 -rtsopts<|MERGE_RESOLUTION|>--- conflicted
+++ resolved
@@ -1,9 +1,5 @@
 Name: splot
-<<<<<<< HEAD
-Version: 0.3.4
-=======
 Version: 0.3.7
->>>>>>> e1e0df70
 License: BSD3
 License-file: LICENSE
 Copyright: Eugene Kirpichov, 2010
